--- conflicted
+++ resolved
@@ -46,11 +46,7 @@
 mod meta_info;
 mod property;
 mod register;
-<<<<<<< HEAD
 pub mod schema;
-pub mod serializations;
-=======
->>>>>>> 978910fb
 pub mod type_check;
 pub mod types;
 pub mod utils;
@@ -70,10 +66,6 @@
 pub use crate::memory::InMemoryData;
 pub use crate::property::*;
 pub use crate::register::*;
-<<<<<<< HEAD
 pub use crate::schema::*;
-pub use crate::serializations::TypeSerializer;
 pub use crate::utils::*;
-=======
->>>>>>> 978910fb
 pub use crate::values::*;