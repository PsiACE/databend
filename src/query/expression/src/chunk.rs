// Copyright 2022 Datafuse Labs.
//
// Licensed under the Apache License, Version 2.0 (the "License");
// you may not use this file except in compliance with the License.
// You may obtain a copy of the License at
//
//     http://www.apache.org/licenses/LICENSE-2.0
//
// Unless required by applicable law or agreed to in writing, software
// distributed under the License is distributed on an "AS IS" BASIS,
// WITHOUT WARRANTIES OR CONDITIONS OF ANY KIND, either express or implied.
// See the License for the specific language governing permissions and
// limitations under the License.

use std::collections::HashMap;
use std::ops::Range;

use common_arrow::arrow::array::Array;
use common_arrow::arrow::chunk::Chunk as ArrowChunk;
use common_arrow::ArrayRef;
use common_exception::ErrorCode;
use common_exception::Result;

use crate::schema::DataSchema;
use crate::types::AnyType;
use crate::types::DataType;
use crate::ChunkMetaInfoPtr;
use crate::Column;
use crate::ColumnBuilder;
use crate::DataSchemaRef;
use crate::Domain;
<<<<<<< HEAD
use crate::Scalar;
use crate::TypeSerializer;
=======
>>>>>>> 978910fb
use crate::Value;

/// Chunk is a lightweight container for a group of columns.
#[derive(Clone)]
pub struct Chunk {
    columns: Vec<(Value<AnyType>, DataType)>,
    num_rows: usize,
    meta: Option<ChunkMetaInfoPtr>,
}

impl Chunk {
    #[inline]
    pub fn new(columns: Vec<(Value<AnyType>, DataType)>, num_rows: usize) -> Self {
        debug_assert!(columns.iter().all(|(col, _)| match col {
            Value::Scalar(_) => true,
            Value::Column(c) => c.len() == num_rows,
        }));
        Self {
            columns,
            num_rows,
            meta: None,
        }
    }

    #[inline]
    pub fn new_with_meta(
        columns: Vec<(Value<AnyType>, DataType)>,
        num_rows: usize,
        meta: Option<ChunkMetaInfoPtr>,
    ) -> Self {
        debug_assert!(columns.iter().all(|(col, _)| match col {
            Value::Scalar(_) => true,
            Value::Column(c) => c.len() == num_rows,
        }));
        Self {
            columns,
            num_rows,
            meta,
        }
    }

    #[inline]
    pub fn empty() -> Self {
        Chunk::new(vec![], 0)
    }

    #[inline]
    pub fn empty_with_meta(meta: ChunkMetaInfoPtr) -> Self {
        Chunk::new_with_meta(vec![], 0, Some(meta))
    }

    #[inline]
    pub fn columns(&self) -> &[(Value<AnyType>, DataType)] {
        &self.columns
    }

    #[inline]
    pub fn column(&self, index: usize) -> &(Value<AnyType>, DataType) {
        &self.columns[index]
    }

    #[inline]
    pub fn num_rows(&self) -> usize {
        self.num_rows
    }

    #[inline]
    pub fn num_columns(&self) -> usize {
        self.columns.len()
    }

    #[inline]
    pub fn is_empty(&self) -> bool {
        self.num_columns() == 0 || self.num_rows() == 0
    }

    #[inline]
    pub fn domains(&self) -> HashMap<usize, Domain> {
        self.columns
            .iter()
            .map(|(value, _)| value.as_ref().domain())
            .enumerate()
            .collect()
    }

    #[inline]
    pub fn memory_size(&self) -> usize {
        self.columns()
            .iter()
            .map(|(col, _)| match col {
                Value::Scalar(s) => std::mem::size_of_val(s) * self.num_rows,
                Value::Column(c) => c.memory_size(),
            })
            .sum()
    }

    pub fn convert_to_full(&self) -> Self {
        let columns = self
            .columns()
            .iter()
            .map(|(col, ty)| {
                let col = col.convert_to_full_column(ty, self.num_rows());
                (Value::Column(col), ty.clone())
            })
            .collect();
        Self {
            columns,
            num_rows: self.num_rows,
            meta: self.meta.clone(),
        }
    }

    /// Convert the columns to fit the type required by schema. This is used to
    /// restore the lost information (e.g. the scale of decimal) before persisting
    /// the columns to storage.
    pub fn fit_schema(&self, schema: DataSchema) -> Self {
        debug_assert!(self.num_columns() == schema.fields().len());
        debug_assert!(
            self.columns
                .iter()
                .zip(schema.fields())
                .all(|((_, ty), field)| { ty == &field.data_type().into() })
        );

        // Return chunk directly, because we don't support decimal yet.
        self.clone()
    }

    /// Take the first Scalar of the column.
    #[inline]
    pub fn first(&self, index: usize) -> Result<Scalar> {
        let (_value, _) = self.column(index);
        // value.get_checked(0)
        todo!("expression")
    }

    /// Take the last Scalar of the column.
    #[inline]
    pub fn last(&self, index: usize) -> Result<Scalar> {
        let (_value, _) = self.column(index);
        // value.get_checked(column.len() - 1)
        todo!("expression")
    }

    pub fn slice(&self, range: Range<usize>) -> Self {
        let columns = self
            .columns()
            .iter()
            .map(|(col, ty)| match col {
                Value::Scalar(s) => (Value::Scalar(s.clone()), ty.clone()),
                Value::Column(c) => (Value::Column(c.slice(range.clone())), ty.clone()),
            })
            .collect();
        Self {
            columns,
            num_rows: range.end - range.start,
            meta: self.meta.clone(),
        }
    }

    #[inline]
    pub fn add_column(&mut self, column: Value<AnyType>, data_type: DataType) {
        #[cfg(debug_assertions)]
        if let Value::Column(col) = &column {
            assert_eq!(self.num_rows, col.len());
        }
        self.columns.push((column, data_type))
    }

    #[inline]
    pub fn remove_column_index(self, idx: usize) -> Result<Self> {
        let mut columns = self.columns.clone();

        columns.remove(idx);

        Ok(Self {
            columns,
            num_rows: self.num_rows,
            meta: self.meta,
        })
    }

    #[inline]
    pub fn add_meta(self, meta: Option<ChunkMetaInfoPtr>) -> Result<Self> {
        Ok(Self {
            columns: self.columns.clone(),
            num_rows: self.num_rows,
            meta,
        })
    }

    #[inline]
    pub fn get_meta(&self) -> Option<&ChunkMetaInfoPtr> {
        self.meta.as_ref()
    }

    #[inline]
    pub fn meta(&self) -> Result<Option<ChunkMetaInfoPtr>> {
        Ok(self.meta.clone())
    }
<<<<<<< HEAD

    pub fn get_serializers(&self) -> Result<Vec<Box<dyn TypeSerializer>>, String> {
        let mut serializers = Vec::with_capacity(self.num_columns());
        for (value, data_type) in self.columns() {
            let column = match value {
                Value::Scalar(s) => ColumnBuilder::repeat(&s.as_ref(), 1, data_type).build(),
                Value::Column(c) => c.clone(),
            };
            let serializer = data_type.create_serializer(column)?;
            serializers.push(serializer);
        }
        Ok(serializers)
    }

    pub fn from_arrow_chunk<A: AsRef<dyn Array>>(
        arrow_chunk: &ArrowChunk<A>,
        schema: &DataSchemaRef,
    ) -> Result<Self> {
        let mut num_rows = 0;
        let columns: Vec<(Value<AnyType>, DataType)> = arrow_chunk
            .columns()
            .iter()
            .zip(schema.fields())
            .map(|(c, f)| {
                let col = Column::from_arrow(c.as_ref());
                num_rows = col.len();
                let data_type = f.data_type().into();
                (Value::Column(col), data_type)
            })
            .collect();

        Ok(Self::new(columns, num_rows))
    }
}

impl TryFrom<Chunk> for ArrowChunk<ArrayRef> {
    type Error = ErrorCode;

    fn try_from(v: Chunk) -> Result<ArrowChunk<ArrayRef>> {
        let arrays = v
            .convert_to_full()
            .columns()
            .iter()
            .map(|(val, _)| {
                let column = val.clone().into_column().unwrap();
                column.as_arrow()
            })
            .collect();

        Ok(ArrowChunk::try_new(arrays)?)
    }
=======
>>>>>>> 978910fb
}<|MERGE_RESOLUTION|>--- conflicted
+++ resolved
@@ -29,11 +29,8 @@
 use crate::ColumnBuilder;
 use crate::DataSchemaRef;
 use crate::Domain;
-<<<<<<< HEAD
 use crate::Scalar;
 use crate::TypeSerializer;
-=======
->>>>>>> 978910fb
 use crate::Value;
 
 /// Chunk is a lightweight container for a group of columns.
@@ -234,7 +231,6 @@
     pub fn meta(&self) -> Result<Option<ChunkMetaInfoPtr>> {
         Ok(self.meta.clone())
     }
-<<<<<<< HEAD
 
     pub fn get_serializers(&self) -> Result<Vec<Box<dyn TypeSerializer>>, String> {
         let mut serializers = Vec::with_capacity(self.num_columns());
@@ -286,6 +282,4 @@
 
         Ok(ArrowChunk::try_new(arrays)?)
     }
-=======
->>>>>>> 978910fb
 }