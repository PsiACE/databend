--- conflicted
+++ resolved
@@ -19,14 +19,9 @@
 use common_catalog::plan::PartInfoPtr;
 use common_catalog::plan::Projection;
 use common_catalog::table_context::TableContext;
-<<<<<<< HEAD
-=======
-use common_datablocks::serialize_to_parquet;
-use common_datablocks::DataBlock;
->>>>>>> 6ced33dc
 use common_exception::ErrorCode;
 use common_exception::Result;
-use common_expression::serialize_chunks;
+use common_expression::serialize_to_parquet;
 use common_expression::Chunk;
 use common_pipeline_core::processors::port::InputPort;
 use common_pipeline_core::processors::processor::Event;
@@ -184,17 +179,19 @@
                 let location = self.locations.gen_block_location();
                 let block_statistics = BlockStatistics::from(&block, location.clone(), None, None)?;
 
-<<<<<<< HEAD
                 todo!("expression");
                 // let mut data = Vec::with_capacity(100 * 1024 * 1024);
                 // let schema = block.schema().clone();
-                // let (size, meta_data) = serialize_chunks(vec![block.clone()], &schema, &mut data)?;
+                // let (size, meta_data) =
+                //     serialize_to_parquet(vec![block.clone()], &schema, &mut data)?;
 
                 // let bloom_index_location = None;
                 // let bloom_index_size = 0_u64;
+
+                // let meta = util::column_metas(&meta_data)?;
                 // self.accumulator.add_block(
                 //     size,
-                //     meta_data,
+                //     meta,
                 //     block_statistics,
                 //     bloom_index_location,
                 //     bloom_index_size,
@@ -205,30 +202,6 @@
                 //     data,
                 //     location,
                 // };
-=======
-                let mut data = Vec::with_capacity(100 * 1024 * 1024);
-                let schema = block.schema().clone();
-                let (size, meta_data) =
-                    serialize_to_parquet(vec![block.clone()], &schema, &mut data)?;
-
-                let bloom_index_location = None;
-                let bloom_index_size = 0_u64;
-
-                let meta = util::column_metas(&meta_data)?;
-                self.accumulator.add_block(
-                    size,
-                    meta,
-                    block_statistics,
-                    bloom_index_location,
-                    bloom_index_size,
-                )?;
-
-                self.state = State::Serialized {
-                    block,
-                    data,
-                    location,
-                };
->>>>>>> 6ced33dc
             }
             State::GenerateMeta => {
                 let (data, location) = self.gen_meta()?;
