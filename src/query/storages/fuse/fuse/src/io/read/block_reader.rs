// Copyright 2021 Datafuse Labs.
//
// Licensed under the Apache License, Version 2.0 (the "License");
// you may not use this file except in compliance with the License.
// You may obtain a copy of the License at
//
//     http://www.apache.org/licenses/LICENSE-2.0
//
// Unless required by applicable law or agreed to in writing, software
// distributed under the License is distributed on an "AS IS" BASIS,
// WITHOUT WARRANTIES OR CONDITIONS OF ANY KIND, either express or implied.
// See the License for the specific language governing permissions and
// limitations under the License.

use std::collections::hash_map::Entry;
use std::collections::HashMap;
use std::io::BufReader;
use std::sync::Arc;

use common_arrow::arrow::array::Array;
use common_arrow::arrow::chunk::Chunk;
use common_arrow::arrow::datatypes::Field;
use common_arrow::arrow::io::parquet::read::column_iter_to_arrays;
use common_arrow::arrow::io::parquet::read::ArrayIter;
use common_arrow::arrow::io::parquet::read::RowGroupDeserializer;
use common_arrow::arrow::io::parquet::write::to_parquet_schema;
use common_arrow::native::read::reader::PaReader;
use common_arrow::native::read::PaReadBuf;
use common_arrow::parquet::compression::Compression as ParquetCompression;
use common_arrow::parquet::metadata::ColumnDescriptor;
use common_arrow::parquet::metadata::SchemaDescriptor;
use common_arrow::parquet::read::BasicDecompressor;
use common_arrow::parquet::read::PageMetaData;
use common_arrow::parquet::read::PageReader;
use common_base::runtime::UnlimitedFuture;
use common_catalog::plan::PartInfoPtr;
use common_catalog::plan::Projection;
use common_exception::ErrorCode;
use common_exception::Result;
use common_expression::Chunk;
use common_expression::DataSchemaRef;
use common_expression::TableSchema;
use common_expression::TableSchemaRef;
use common_storage::ColumnLeaf;
use common_storage::ColumnLeaves;
use common_storages_table_meta::meta::BlockMeta;
use common_storages_table_meta::meta::ColumnMeta;
use common_storages_table_meta::meta::Compression;
use futures::StreamExt;
use futures::TryStreamExt;
use opendal::Object;
use opendal::Operator;
use tracing::debug_span;
use tracing::Instrument;

use crate::fuse_part::FusePartInfo;

#[derive(Clone)]
pub struct BlockReader {
    operator: Operator,
    projection: Projection,
    projected_schema: TableSchemaRef,
    column_leaves: ColumnLeaves,
    parquet_schema_descriptor: SchemaDescriptor,
}

impl BlockReader {
    pub fn create(
        operator: Operator,
        schema: TableSchemaRef,
        projection: Projection,
    ) -> Result<Arc<BlockReader>> {
        let projected_schema = match projection {
            Projection::Columns(ref indices) => TableSchemaRef::new(schema.project(indices)),
            Projection::InnerColumns(ref path_indices) => {
                TableSchemaRef::new(schema.inner_project(path_indices))
            }
        };

        let arrow_schema = schema.to_arrow();
        let parquet_schema_descriptor = to_parquet_schema(&arrow_schema)?;
        let column_leaves = ColumnLeaves::new_from_schema(&arrow_schema);

        Ok(Arc::new(BlockReader {
            operator,
            projection,
            projected_schema,
            parquet_schema_descriptor,
            column_leaves,
        }))
    }

    pub fn schema(&self) -> DataSchemaRef {
        self.projected_schema.clone()
    }

    fn to_array_iter(
        metas: Vec<&ColumnMeta>,
        chunks: Vec<Vec<u8>>,
        rows: usize,
        column_descriptors: Vec<&ColumnDescriptor>,
        field: Field,
        compression: &Compression,
    ) -> Result<ArrayIter<'static>> {
        let columns = metas
            .iter()
            .zip(chunks.into_iter().zip(column_descriptors.iter()))
            .map(|(meta, (chunk, column_descriptor))| {
                let page_meta_data = PageMetaData {
                    column_start: meta.offset,
                    num_values: meta.num_values as i64,
                    compression: Self::to_parquet_compression(compression)?,
                    descriptor: column_descriptor.descriptor.clone(),
                };
                let pages = PageReader::new_with_page_meta(
                    std::io::Cursor::new(chunk),
                    page_meta_data,
                    Arc::new(|_, _| true),
                    vec![],
                    usize::MAX,
                );
                Ok(BasicDecompressor::new(pages, vec![]))
            })
            .collect::<Result<Vec<_>>>()?;

        let types = column_descriptors
            .iter()
            .map(|column_descriptor| &column_descriptor.descriptor.primitive_type)
            .collect::<Vec<_>>();

        Ok(column_iter_to_arrays(
            columns,
            types,
            field,
            Some(rows),
            rows,
        )?)
    }

    // TODO refine these

    #[tracing::instrument(level = "debug", skip_all)]
    pub async fn read_with_block_meta(&self, meta: &BlockMeta) -> Result<Chunk> {
        let (num_rows, columns_array_iter) = self.read_columns_with_block_meta(meta).await?;
        let mut deserializer = RowGroupDeserializer::new(columns_array_iter, num_rows, None);
        self.try_next_block(&mut deserializer)
    }
    // TODO refine these

    pub async fn read_columns_with_block_meta(
        &self,
        meta: &BlockMeta,
    ) -> Result<(usize, Vec<ArrayIter<'static>>)> {
        let num_rows = meta.row_count as usize;
        let num_cols = self.projection.len();
        let mut column_chunk_futs = Vec::with_capacity(num_cols);
        let mut columns_meta: HashMap<usize, ColumnMeta> =
            HashMap::with_capacity(meta.col_metas.len());

        let columns = self.projection.project_column_leaves(&self.column_leaves)?;
        let indices = Self::build_projection_indices(&columns);
        for (index, _) in indices {
            let column_meta = &meta.col_metas[&(index as u32)];
            let column_reader = self.operator.object(&meta.location.0);
            let fut = async move {
                let column_chunk = column_reader
                    .range_read(column_meta.offset..column_meta.offset + column_meta.len)
                    .await?;
                Ok::<_, ErrorCode>((index, column_chunk))
            }
            .instrument(debug_span!("read_col_chunk"));
            column_chunk_futs.push(fut);

            columns_meta.insert(
                index,
                ColumnMeta::new(column_meta.offset, column_meta.len, column_meta.num_values),
            );
        }

        let num_cols = columns_meta.len();
        let chunks = futures::stream::iter(column_chunk_futs)
            .buffered(std::cmp::min(10, num_cols))
            .try_collect::<Vec<_>>()
            .await?;

        let mut chunk_map: HashMap<usize, Vec<u8>> = chunks.into_iter().collect();
        let mut cnt_map = Self::build_projection_count_map(&columns);
        let mut columns_array_iter = Vec::with_capacity(num_cols);
        for column in &columns {
            let field = column.field.clone();
            let indices = &column.leaf_ids;
            let mut column_metas = Vec::with_capacity(indices.len());
            let mut column_chunks = Vec::with_capacity(indices.len());
            let mut column_descriptors = Vec::with_capacity(indices.len());
            for index in indices {
                let column_meta = &columns_meta[index];
                let cnt = cnt_map.get_mut(index).unwrap();
                *cnt -= 1;
                let column_chunk = if cnt > &mut 0 {
                    chunk_map.get(index).unwrap().clone()
                } else {
                    chunk_map.remove(index).unwrap()
                };
                let column_descriptor = &self.parquet_schema_descriptor.columns()[*index];
                column_metas.push(column_meta);
                column_chunks.push(column_chunk);
                column_descriptors.push(column_descriptor);
            }
            columns_array_iter.push(Self::to_array_iter(
                column_metas,
                column_chunks,
                num_rows,
                column_descriptors,
                field,
                &meta.compression(),
            )?);
        }

        Ok((num_rows, columns_array_iter))
    }

    async fn read_columns(&self, part: PartInfoPtr) -> Result<(usize, Vec<ArrayIter<'static>>)> {
        let part = FusePartInfo::from_part(&part)?;

        // TODO: add prefetch column data.
        let num_rows = part.nums_rows;
        let num_cols = self.projection.len();
        let mut column_chunk_futs = Vec::with_capacity(num_cols);

        let columns = self.projection.project_column_leaves(&self.column_leaves)?;
        let indices = Self::build_projection_indices(&columns);
        for (index, _) in indices {
            let column_meta = &part.columns_meta[&index];
            let column_reader = self.operator.object(&part.location);
            let fut = async move {
                let (idx, column_chunk) =
                    Self::read_column(column_reader, index, column_meta.offset, column_meta.len)
                        .await?;
                Ok::<_, ErrorCode>((idx, column_chunk))
            }
            .instrument(debug_span!("read_col_chunk"));
            column_chunk_futs.push(fut);
        }

        let num_cols = column_chunk_futs.len();
        let chunks = futures::stream::iter(column_chunk_futs)
            .buffered(std::cmp::min(10, num_cols))
            .try_collect::<Vec<_>>()
            .await?;

        let mut chunk_map: HashMap<usize, Vec<u8>> = chunks.into_iter().collect();
        let mut cnt_map = Self::build_projection_count_map(&columns);
        let mut columns_array_iter = Vec::with_capacity(num_cols);
        for column in &columns {
            let field = column.field.clone();
            let indices = &column.leaf_ids;
            let mut column_metas = Vec::with_capacity(indices.len());
            let mut column_chunks = Vec::with_capacity(indices.len());
            let mut column_descriptors = Vec::with_capacity(indices.len());
            for index in indices {
                let column_meta = &part.columns_meta[index];
                let cnt = cnt_map.get_mut(index).unwrap();
                *cnt -= 1;
                let column_chunk = if cnt > &mut 0 {
                    chunk_map.get(index).unwrap().clone()
                } else {
                    chunk_map.remove(index).unwrap()
                };
                let column_descriptor = &self.parquet_schema_descriptor.columns()[*index];
                column_metas.push(column_meta);
                column_chunks.push(column_chunk);
                column_descriptors.push(column_descriptor);
            }
            columns_array_iter.push(Self::to_array_iter(
                column_metas,
                column_chunks,
                num_rows,
                column_descriptors,
                field,
                &part.compression,
            )?);
        }

        Ok((num_rows, columns_array_iter))
    }

<<<<<<< HEAD
    pub fn deserialize(&self, part: PartInfoPtr, chunks: Vec<(usize, Vec<u8>)>) -> Result<Chunk> {
=======
    pub fn build_block(&self, chunks: Vec<(usize, Box<dyn Array>)>) -> Result<DataBlock> {
        let mut results = Vec::with_capacity(chunks.len());
        let mut chunk_map: HashMap<usize, Box<dyn Array>> = chunks.into_iter().collect();
        let columns = self.projection.project_column_leaves(&self.column_leaves)?;
        for column in &columns {
            let indices = &column.leaf_ids;

            for index in indices {
                if let Some(array) = chunk_map.remove(index) {
                    results.push(array);
                    break;
                }
            }
        }
        let chunk = Chunk::new(results);
        DataBlock::from_chunk(&self.schema(), &chunk)
    }

    pub fn deserialize(
        &self,
        part: PartInfoPtr,
        chunks: Vec<(usize, Vec<u8>)>,
    ) -> Result<DataBlock> {
>>>>>>> 6ced33dc
        let part = FusePartInfo::from_part(&part)?;
        let mut chunk_map: HashMap<usize, Vec<u8>> = chunks.into_iter().collect();
        let mut columns_array_iter = Vec::with_capacity(self.projection.len());

        let num_rows = part.nums_rows;
        let columns = self.projection.project_column_leaves(&self.column_leaves)?;
        let mut cnt_map = Self::build_projection_count_map(&columns);
        for column in &columns {
            let field = column.field.clone();
            let indices = &column.leaf_ids;
            let mut column_metas = Vec::with_capacity(indices.len());
            let mut column_chunks = Vec::with_capacity(indices.len());
            let mut column_descriptors = Vec::with_capacity(indices.len());
            for index in indices {
                let column_meta = &part.columns_meta[index];
                let cnt = cnt_map.get_mut(index).unwrap();
                *cnt -= 1;
                let column_chunk = if cnt > &mut 0 {
                    chunk_map.get(index).unwrap().clone()
                } else {
                    chunk_map.remove(index).unwrap()
                };
                let column_descriptor = &self.parquet_schema_descriptor.columns()[*index];
                column_metas.push(column_meta);
                column_chunks.push(column_chunk);
                column_descriptors.push(column_descriptor);
            }
            columns_array_iter.push(Self::to_array_iter(
                column_metas,
                column_chunks,
                num_rows,
                column_descriptors,
                field,
                &part.compression,
            )?);
        }

        let mut deserializer = RowGroupDeserializer::new(columns_array_iter, num_rows, None);

        self.try_next_block(&mut deserializer)
    }

    pub async fn read_columns_data(&self, part: PartInfoPtr) -> Result<Vec<(usize, Vec<u8>)>> {
        let part = FusePartInfo::from_part(&part)?;
        let columns = self.projection.project_column_leaves(&self.column_leaves)?;
        let indices = Self::build_projection_indices(&columns);
        let mut join_handlers = Vec::with_capacity(indices.len());

        for (index, _) in indices {
            let column_meta = &part.columns_meta[&index];
            join_handlers.push(UnlimitedFuture::create(Self::read_column(
                self.operator.object(&part.location),
                index,
                column_meta.offset,
                column_meta.len,
            )));
        }

        futures::future::try_join_all(join_handlers).await
    }

    pub fn support_blocking_api(&self) -> bool {
        self.operator.metadata().can_blocking()
    }

    pub fn sync_read_columns_data(&self, part: PartInfoPtr) -> Result<Vec<(usize, Vec<u8>)>> {
        let part = FusePartInfo::from_part(&part)?;

        let columns = self.projection.project_column_leaves(&self.column_leaves)?;
        let indices = Self::build_projection_indices(&columns);
        let mut results = Vec::with_capacity(indices.len());

        for (index, _) in indices {
            let column_meta = &part.columns_meta[&index];

            let op = self.operator.clone();

            let location = part.location.clone();
            let offset = column_meta.offset;
            let length = column_meta.len;

            let result = Self::sync_read_column(op.object(&location), index, offset, length);
            results.push(result?);
        }

        Ok(results)
    }

    pub async fn read_column(
        o: Object,
        index: usize,
        offset: u64,
        length: u64,
    ) -> Result<(usize, Vec<u8>)> {
        let chunk = o.range_read(offset..offset + length).await?;

        Ok((index, chunk))
    }

    pub fn sync_read_column(
        o: Object,
        index: usize,
        offset: u64,
        length: u64,
    ) -> Result<(usize, Vec<u8>)> {
        let chunk = o.blocking_range_read(offset..offset + length)?;
        Ok((index, chunk))
    }

    #[tracing::instrument(level = "debug", skip_all)]
    pub async fn read(&self, part: PartInfoPtr) -> Result<Chunk> {
        let (num_rows, columns_array_iter) = self.read_columns(part).await?;
        let mut deserializer = RowGroupDeserializer::new(columns_array_iter, num_rows, None);
        self.try_next_block(&mut deserializer)
    }

    fn try_next_block(&self, deserializer: &mut RowGroupDeserializer) -> Result<Chunk> {
        match deserializer.next() {
            None => Err(ErrorCode::Internal(
                "deserializer from row group: fail to get a chunk",
            )),
            Some(Err(cause)) => Err(ErrorCode::from(cause)),
            Some(Ok(chunk)) => Chunk::from_arrow_chunk(&chunk, &self.projected_schema),
        }
    }

    fn to_parquet_compression(meta_compression: &Compression) -> Result<ParquetCompression> {
        match meta_compression {
            Compression::Lz4 => {
                let err_msg = r#"Deprecated compression algorithm [Lz4] detected.

                                        The Legacy compression algorithm [Lz4] is no longer supported.
                                        To migrate data from old format, please consider re-create the table,
                                        by using an old compatible version [v0.8.25-nightly … v0.7.12-nightly].

                                        - Bring up the compatible version of databend-query
                                        - re-create the table
                                           Suppose the name of table is T
                                            ~~~
                                            create table tmp_t as select * from T;
                                            drop table T all;
                                            alter table tmp_t rename to T;
                                            ~~~
                                        Please note that the history of table T WILL BE LOST.
                                       "#;
                Err(ErrorCode::StorageOther(err_msg))
            }
            Compression::Lz4Raw => Ok(ParquetCompression::Lz4Raw),
            Compression::Snappy => Ok(ParquetCompression::Snappy),
            Compression::Zstd => Ok(ParquetCompression::Zstd),
            Compression::Gzip => Ok(ParquetCompression::Gzip),
        }
    }

    // Build non duplicate leaf_ids to avoid repeated read column from parquet
    fn build_projection_indices(columns: &Vec<&ColumnLeaf>) -> HashMap<usize, Field> {
        let mut indices = HashMap::with_capacity(columns.len());
        for column in columns {
            for index in &column.leaf_ids {
                indices.insert(*index, column.field.clone());
            }
        }
        indices
    }

    // Build a map to record the count number of each leaf_id
    fn build_projection_count_map(columns: &Vec<&ColumnLeaf>) -> HashMap<usize, usize> {
        let mut cnt_map = HashMap::with_capacity(columns.len());
        for column in columns {
            for index in &column.leaf_ids {
                if let Entry::Vacant(e) = cnt_map.entry(*index) {
                    e.insert(1);
                } else {
                    let cnt = cnt_map.get_mut(index).unwrap();
                    *cnt += 1;
                }
            }
        }
        cnt_map
    }
}

// Native storage format

pub type Reader = Box<dyn PaReadBuf + Send + Sync>;

impl BlockReader {
    pub async fn async_read_native_columns_data(
        &self,
        part: PartInfoPtr,
    ) -> Result<Vec<(usize, PaReader<Reader>)>> {
        let part = FusePartInfo::from_part(&part)?;
        let columns = self.projection.project_column_leaves(&self.column_leaves)?;
        let indices = Self::build_projection_indices(&columns);
        let mut join_handlers = Vec::with_capacity(indices.len());

        for (index, field) in indices {
            let column_meta = &part.columns_meta[&index];
            join_handlers.push(Self::read_native_columns_data(
                self.operator.object(&part.location),
                index,
                column_meta.offset,
                column_meta.len,
                column_meta.num_values,
                field.data_type().clone(),
            ));
        }

        futures::future::try_join_all(join_handlers).await
    }

    pub async fn read_native_columns_data(
        o: Object,
        index: usize,
        offset: u64,
        length: u64,
        rows: u64,
        data_type: common_arrow::arrow::datatypes::DataType,
    ) -> Result<(usize, PaReader<Reader>)> {
        let reader = o.range_read(offset..offset + length).await?;
        let reader: Reader = Box::new(std::io::Cursor::new(reader));
        let fuse_reader = PaReader::new(reader, data_type, rows as usize, vec![]);
        Ok((index, fuse_reader))
    }

    pub fn sync_read_native_columns_data(
        &self,
        part: PartInfoPtr,
    ) -> Result<Vec<(usize, PaReader<Reader>)>> {
        let part = FusePartInfo::from_part(&part)?;

        let columns = self.projection.project_column_leaves(&self.column_leaves)?;
        let indices = Self::build_projection_indices(&columns);
        let mut results = Vec::with_capacity(indices.len());

        for (index, field) in indices {
            let column_meta = &part.columns_meta[&index];

            let op = self.operator.clone();

            let location = part.location.clone();
            let offset = column_meta.offset;
            let length = column_meta.len;

            let result = Self::sync_read_native_column(
                op.object(&location),
                index,
                offset,
                length,
                column_meta.num_values,
                field.data_type().clone(),
            );

            results.push(result?);
        }

        Ok(results)
    }

    pub fn sync_read_native_column(
        o: Object,
        index: usize,
        offset: u64,
        length: u64,
        rows: u64,
        data_type: common_arrow::arrow::datatypes::DataType,
    ) -> Result<(usize, PaReader<Reader>)> {
        let reader = o.blocking_range_reader(offset..offset + length)?;
        let reader: Reader = Box::new(BufReader::new(reader));
        let fuse_reader = PaReader::new(reader, data_type, rows as usize, vec![]);
        Ok((index, fuse_reader))
    }
}<|MERGE_RESOLUTION|>--- conflicted
+++ resolved
@@ -284,9 +284,6 @@
         Ok((num_rows, columns_array_iter))
     }
 
-<<<<<<< HEAD
-    pub fn deserialize(&self, part: PartInfoPtr, chunks: Vec<(usize, Vec<u8>)>) -> Result<Chunk> {
-=======
     pub fn build_block(&self, chunks: Vec<(usize, Box<dyn Array>)>) -> Result<DataBlock> {
         let mut results = Vec::with_capacity(chunks.len());
         let mut chunk_map: HashMap<usize, Box<dyn Array>> = chunks.into_iter().collect();
@@ -305,12 +302,7 @@
         DataBlock::from_chunk(&self.schema(), &chunk)
     }
 
-    pub fn deserialize(
-        &self,
-        part: PartInfoPtr,
-        chunks: Vec<(usize, Vec<u8>)>,
-    ) -> Result<DataBlock> {
->>>>>>> 6ced33dc
+    pub fn deserialize(&self, part: PartInfoPtr, chunks: Vec<(usize, Vec<u8>)>) -> Result<Chunk> {
         let part = FusePartInfo::from_part(&part)?;
         let mut chunk_map: HashMap<usize, Vec<u8>> = chunks.into_iter().collect();
         let mut columns_array_iter = Vec::with_capacity(self.projection.len());
