--- conflicted
+++ resolved
@@ -170,13 +170,8 @@
         let evaluator = Evaluator::new(&dummy_block, func_ctx, &BUILTIN_FUNCTIONS);
         let res = evaluator
             .run(&filter_expr)
-<<<<<<< HEAD
             .map_err(|e| e.add_message("eval try eval const failed:"))?;
-        let predicates = DataBlock::cast_to_nonull_boolean(&res).ok_or_else(|| {
-=======
-            .map_err(|(_, e)| ErrorCode::Internal(format!("eval try eval const failed: {}.", e)))?;
         let predicates = FilterHelpers::cast_to_nonull_boolean(&res).ok_or_else(|| {
->>>>>>> fb4c3a17
             ErrorCode::BadArguments("Result of filter expression cannot be converted to boolean.")
         })?;
 
