--- conflicted
+++ resolved
@@ -154,17 +154,11 @@
         let mut chunks = Vec::with_capacity(self.columns_to_read.len());
 
         for index in &self.columns_to_read {
-<<<<<<< HEAD
             // in `read_parquet` function, there is no `TableSchema`, so index treated as column id
+            let obj = self.operator.object(&part.location);
             let meta = &part.column_metas[&(*index as u32)];
-            let op = self.operator.clone();
-            let chunk =
-                Self::sync_read_one_column(op.object(&part.location), meta.offset, meta.length)?;
-=======
-            let obj = self.operator.object(&part.location);
-            let meta = &part.column_metas[index];
             let chunk = obj.blocking_range_read(meta.offset..meta.offset + meta.length)?;
->>>>>>> 3be00352
+
             chunks.push((*index, chunk));
         }
 
@@ -176,7 +170,8 @@
         let mut chunks = Vec::with_capacity(self.columns_to_read.len());
 
         for &index in &self.columns_to_read {
-            let meta = &part.column_metas[&index];
+            // in `read_parquet` function, there is no `TableSchema`, so index treated as column id
+            let meta = &part.column_metas[&(index as u32)];
             let obj = self.operator.object(&part.location);
             let range = meta.offset..meta.offset + meta.length;
             chunks.push(async move {
