--- conflicted
+++ resolved
@@ -16,39 +16,12 @@
 
 mod bloom_index;
 pub mod filters;
-<<<<<<< HEAD
-pub mod index_min_max;
-mod page_filter;
-pub mod range_filter;
-
-pub use bloom::BlockFilter;
-pub use bloom::FilterEvalResult;
-use common_expression::types::DataType;
-pub use index_min_max::*;
-pub use page_filter::*;
-pub use range_filter::*;
-
-#[derive(Clone, Debug, PartialEq, Eq, serde::Serialize, serde::Deserialize)]
-pub enum IndexSchemaVersion {
-    V1,
-}
-
-pub trait SupportedType {
-    fn is_supported_type(data_type: &DataType) -> bool {
-        // we support nullable column but Nulls are not added into the bloom filter.
-        let inner_type = data_type.remove_nullable();
-        matches!(
-            inner_type,
-            DataType::Number(_) | DataType::Date | DataType::Timestamp | DataType::String
-        )
-    }
-}
-=======
 mod index;
+mod page_index;
 mod range_index;
 
 pub use bloom_index::BloomIndex;
 pub use bloom_index::FilterEvalResult;
 pub use index::Index;
-pub use range_index::RangeIndex;
->>>>>>> 26a58b5b
+pub use page_index::PageIndex;
+pub use range_index::RangeIndex;