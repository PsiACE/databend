--- conflicted
+++ resolved
@@ -225,13 +225,8 @@
         sql: &str,
         session: Arc<Session>,
         ctx: Arc<QueryContext>,
-<<<<<<< HEAD
         block_sender: SizedChannelSender<Chunk>,
-    ) -> Result<ExecuteRunning> {
-=======
-        block_sender: SizedChannelSender<DataBlock>,
     ) -> Result<()> {
->>>>>>> 9bcc2ee0
         let mut planner = Planner::new(ctx.clone());
         let (plan, _, _) = planner.plan_sql(sql).await?;
         ctx.attach_query_str(plan.to_string(), sql);
