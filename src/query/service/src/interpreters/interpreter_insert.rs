// Copyright 2021 Datafuse Labs.
//
// Licensed under the Apache License, Version 2.0 (the "License");
// you may not use this file except in compliance with the License.
// You may obtain a copy of the License at
//
//     http://www.apache.org/licenses/LICENSE-2.0
//
// Unless required by applicable law or agreed to in writing, software
// distributed under the License is distributed on an "AS IS" BASIS,
// WITHOUT WARRANTIES OR CONDITIONS OF ANY KIND, either express or implied.
// See the License for the specific language governing permissions and
// limitations under the License.

use std::collections::VecDeque;
use std::sync::Arc;

use common_datavalues::DataType;
use common_exception::ErrorCode;
use common_exception::Result;
use common_functions::scalars::CastFunction;
<<<<<<< HEAD
use common_planners::InsertInputSource;
use common_planners::InsertPlan;
use common_planners::PlanNode;
use common_planners::SelectPlan;
=======
use common_legacy_planners::InsertInputSource;
use common_legacy_planners::InsertPlan;
use common_legacy_planners::PlanNode;
use common_legacy_planners::SelectPlan;
use common_streams::DataBlockStream;
use common_streams::SendableDataBlockStream;
>>>>>>> c5716cd5
use parking_lot::Mutex;

use super::interpreter_common::append2table;
use crate::interpreters::Interpreter;
use crate::interpreters::SelectInterpreter;
use crate::pipelines::processors::port::OutputPort;
use crate::pipelines::processors::BlocksSource;
use crate::pipelines::processors::TransformCastSchema;
use crate::pipelines::PipelineBuildResult;
use crate::pipelines::SourcePipeBuilder;
use crate::sessions::QueryContext;
use crate::sessions::TableContext;

pub struct InsertInterpreter {
    ctx: Arc<QueryContext>,
    plan: InsertPlan,
    source_pipe_builder: Mutex<Option<SourcePipeBuilder>>,
    async_insert: bool,
}

impl InsertInterpreter {
    pub fn try_create(
        ctx: Arc<QueryContext>,
        plan: InsertPlan,
        async_insert: bool,
    ) -> Result<Self> {
        Ok(InsertInterpreter {
            ctx,
            plan,
            source_pipe_builder: Mutex::new(None),
            async_insert,
        })
    }

    fn check_schema_cast(&self, plan_node: &PlanNode) -> common_exception::Result<bool> {
        let output_schema = &self.plan.schema;
        let select_schema = plan_node.schema();

        // validate schema
        if select_schema.fields().len() < output_schema.fields().len() {
            return Err(ErrorCode::BadArguments(
                "Fields in select statement is less than expected",
            ));
        }

        // check if cast needed
        let cast_needed = select_schema != *output_schema;
        Ok(cast_needed)
    }
}

#[async_trait::async_trait]
impl Interpreter for InsertInterpreter {
    fn name(&self) -> &str {
        "InsertIntoInterpreter"
    }

    async fn execute2(&self) -> Result<PipelineBuildResult> {
        let plan = &self.plan;
        let settings = self.ctx.get_settings();
        let table = self
            .ctx
            .get_table(&plan.catalog, &plan.database, &plan.table)
            .await?;

        let mut build_res = PipelineBuildResult::create();
        let mut builder = SourcePipeBuilder::create();
        if self.async_insert {
            build_res.main_pipeline.add_pipe(
                ((*self.source_pipe_builder.lock()).clone())
                    .ok_or_else(|| ErrorCode::EmptyData("empty source pipe builder"))?
                    .finalize(),
            );
        } else {
            match &self.plan.source {
                InsertInputSource::Values(values) => {
                    let blocks =
                        Arc::new(Mutex::new(VecDeque::from_iter(vec![values.block.clone()])));

                    for _index in 0..settings.get_max_threads()? {
                        let output = OutputPort::create();
                        builder.add_source(
                            output.clone(),
                            BlocksSource::create(self.ctx.clone(), output.clone(), blocks.clone())?,
                        );
                    }
                    build_res.main_pipeline.add_pipe(builder.finalize());
                }
                InsertInputSource::StreamingWithFormat(_) => {
                    build_res.main_pipeline.add_pipe(
                        ((*self.source_pipe_builder.lock()).clone())
                            .ok_or_else(|| ErrorCode::EmptyData("empty source pipe builder"))?
                            .finalize(),
                    );
                }
                InsertInputSource::SelectPlan(plan) => {
                    let select_interpreter =
                        SelectInterpreter::try_create(self.ctx.clone(), SelectPlan {
                            input: Arc::new((**plan).clone()),
                        })?;
                    build_res = select_interpreter.execute2().await?;

                    if self.check_schema_cast(plan)? {
                        let mut functions = Vec::with_capacity(self.plan.schema().fields().len());
                        for (target_field, original_field) in self
                            .plan
                            .schema()
                            .fields()
                            .iter()
                            .zip(plan.schema().fields().iter())
                        {
                            let target_type_name = target_field.data_type().name();
                            let from_type = original_field.data_type().clone();
                            let cast_function =
                                CastFunction::create("cast", &target_type_name, from_type).unwrap();
                            functions.push(cast_function);
                        }
                        let func_ctx = self.ctx.try_get_function_context()?;
                        build_res.main_pipeline.add_transform(
                            |transform_input_port, transform_output_port| {
                                TransformCastSchema::try_create(
                                    transform_input_port,
                                    transform_output_port,
                                    self.plan.schema(),
                                    functions.clone(),
                                    func_ctx.clone(),
                                )
                            },
                        )?;
                    }
                }
            };
        }

        append2table(
            self.ctx.clone(),
            table,
            plan.schema(),
            &mut build_res,
            self.plan.overwrite,
            true,
        )?;

        Ok(build_res)
    }

    fn set_source_pipe_builder(&self, builder: Option<SourcePipeBuilder>) -> Result<()> {
        let mut guard = self.source_pipe_builder.lock();
        *guard = builder;
        Ok(())
    }
}<|MERGE_RESOLUTION|>--- conflicted
+++ resolved
@@ -19,19 +19,10 @@
 use common_exception::ErrorCode;
 use common_exception::Result;
 use common_functions::scalars::CastFunction;
-<<<<<<< HEAD
-use common_planners::InsertInputSource;
-use common_planners::InsertPlan;
-use common_planners::PlanNode;
-use common_planners::SelectPlan;
-=======
 use common_legacy_planners::InsertInputSource;
 use common_legacy_planners::InsertPlan;
 use common_legacy_planners::PlanNode;
 use common_legacy_planners::SelectPlan;
-use common_streams::DataBlockStream;
-use common_streams::SendableDataBlockStream;
->>>>>>> c5716cd5
 use parking_lot::Mutex;
 
 use super::interpreter_common::append2table;
@@ -173,6 +164,7 @@
             &mut build_res,
             self.plan.overwrite,
             true,
+            false,
         )?;
 
         Ok(build_res)
