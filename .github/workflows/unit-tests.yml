name: Unit Tests
on: [push, pull_request]

env:
  CARGO_TERM_COLOR: always
  TARPAULIN_VERSION: 0.18.3
  RUST_TEST_THREADS: 2
  RUST_LOG: debug
  RUST_BACKTRACE: full

jobs:
  test:
    name: "Tests"
    timeout-minutes: 80
    runs-on: ${{ matrix.config.os }}
    strategy:
      fail-fast: true
      matrix:
        config:
          # Linux
          - { os: ubuntu-latest, toolchain: stable, target: x86_64-unknown-linux-gnu, cross: false }
    steps:
      - name: Checkout source code
        uses: actions/checkout@v2

      - name: Rust setup
        run: |
          bash ./scripts/setup/dev_setup.sh

      - name: Cache cargo registry
        uses: actions/cache@v2
        with:
          path: |
            ~/.cargo
            ./target
          key: ${{ runner.os }}-cargo-coveragecache-${{ secrets.CACHE_RESET_KEY }}-${{ hashFiles('**/Cargo.lock') }}
          restore-keys: |
            ${{ runner.os }}-cargo-coveragecache-${{ secrets.CACHE_RESET_KEY }}-
            ${{ runner.os }}-cargo-coveragecache-

<<<<<<< HEAD
      - name: Install tarpaulin
        run: |
          wget https://github.com/xd009642/tarpaulin/releases/download/${{ env.TARPAULIN_VERSION }}/cargo-tarpaulin-${{ env.TARPAULIN_VERSION }}-travis.tar.gz
          tar -zxvf cargo-tarpaulin-${{ env.TARPAULIN_VERSION }}-travis.tar.gz -C $HOME/.cargo/bin
=======
      - name: Install grcov
        run: cargo install --locked grcov
>>>>>>> 4c212dc1

      - name: Run code coverage
        timeout-minutes: 60
        run: cargo tarpaulin --all-features --no-fail-fast --timeout 180 --out Xml

      - name: Upload to codecov.io
        uses: codecov/codecov-action@v2
        with:
          token: ${{ secrets.CODECOV_TOKEN }}

      - name: Upload artifact
        uses: actions/upload-artifact@v2
        if: failure()
        with:
          path: |
            _local_fs/
            _logs/
            _meta/
            metasrv/_logs/
            query/_logs/
            store/_logs/<|MERGE_RESOLUTION|>--- conflicted
+++ resolved
@@ -27,26 +27,13 @@
         run: |
           bash ./scripts/setup/dev_setup.sh
 
-      - name: Cache cargo registry
-        uses: actions/cache@v2
-        with:
-          path: |
-            ~/.cargo
-            ./target
-          key: ${{ runner.os }}-cargo-coveragecache-${{ secrets.CACHE_RESET_KEY }}-${{ hashFiles('**/Cargo.lock') }}
-          restore-keys: |
-            ${{ runner.os }}-cargo-coveragecache-${{ secrets.CACHE_RESET_KEY }}-
-            ${{ runner.os }}-cargo-coveragecache-
-
-<<<<<<< HEAD
+      - name: Cache Rust
+        uses: Swatinem/rust-cache@v1
+            
       - name: Install tarpaulin
         run: |
           wget https://github.com/xd009642/tarpaulin/releases/download/${{ env.TARPAULIN_VERSION }}/cargo-tarpaulin-${{ env.TARPAULIN_VERSION }}-travis.tar.gz
           tar -zxvf cargo-tarpaulin-${{ env.TARPAULIN_VERSION }}-travis.tar.gz -C $HOME/.cargo/bin
-=======
-      - name: Install grcov
-        run: cargo install --locked grcov
->>>>>>> 4c212dc1
 
       - name: Run code coverage
         timeout-minutes: 60
