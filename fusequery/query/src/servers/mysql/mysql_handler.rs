// Copyright 2020-2021 The Datafuse Authors.
//
// SPDX-License-Identifier: Apache-2.0.

use std::io;
use std::net;
use std::net::SocketAddr;
use std::sync::Arc;
use std::sync::atomic::{AtomicU64, Ordering};
use std::time::Instant;

<<<<<<< HEAD
use futures::future::{Either, AbortHandle, Abortable};
use futures::future::select;
use futures::future::TryFutureExt;
use futures::FutureExt;
=======
use common_datablocks::DataBlock;
use common_exception::ErrorCode;
use common_exception::Result;
use common_ext::ResultExt;
use common_ext::ResultTupleExt;
>>>>>>> c2cc5952
use log::debug;
use msql_srv::*;
use threadpool::ThreadPool;
use tokio::io::{AsyncWriteExt, Interest, AsyncReadExt};
use tokio::net::{TcpListener, TcpStream};
use tokio::runtime::Runtime;
use tokio::sync::mpsc::Receiver;
use tokio_stream::StreamExt as OtherStreamExt;

use common_arrow::parquet::data_type::AsBytes;
use common_datablocks::DataBlock;
use common_exception::{ErrorCodes, ToErrorCodes};
use common_exception::Result;
use common_ext::ResultExt;
use common_ext::ResultTupleExt;
use common_infallible::Mutex;

use crate::clusters::ClusterRef;
use crate::configs::Config;
use crate::interpreters::InterpreterFactory;
use crate::interpreters::InterpreterPtr;
use crate::servers::mysql::endpoints::{IMySQLEndpoint, MySQLOnInitEndpoint, MySQLOnQueryEndpoint};
use crate::servers::mysql::mysql_session::{Session, RejectedSession};
use crate::servers::active_session::ActiveSession;
use crate::servers::RunningServer;
use crate::sessions::FuseQueryContextRef;
use crate::sessions::SessionManagerRef;
use crate::sql::PlanParser;
<<<<<<< HEAD
use tokio_stream::wrappers::TcpListenerStream;
=======

struct Session {
    ctx: FuseQueryContextRef,
}

impl Session {
    pub fn create(ctx: FuseQueryContextRef) -> Self {
        Session { ctx }
    }
}

impl<W: io::Write> MysqlShim<W> for Session {
    type Error = ErrorCode;

    fn on_prepare(&mut self, _: &str, writer: StatementMetaWriter<W>) -> Result<()> {
        writer.error(
            ErrorKind::ER_UNKNOWN_ERROR,
            "Prepare is not support in DataFuse.".as_bytes(),
        )?;

        Ok(())
    }

    fn on_execute(&mut self, _: u32, _: ParamParser, writer: QueryResultWriter<W>) -> Result<()> {
        writer.error(
            ErrorKind::ER_UNKNOWN_ERROR,
            "Execute is not support in DataFuse.".as_bytes(),
        )?;

        Ok(())
    }

    fn on_close(&mut self, _: u32) {
        unimplemented!()
    }

    fn on_query(&mut self, query: &str, writer: QueryResultWriter<W>) -> Result<()> {
        debug!("{}", query);
        self.ctx.reset().unwrap();
        let start = Instant::now();

        fn build_runtime() -> Result<Runtime> {
            tokio::runtime::Builder::new_multi_thread()
                .enable_all()
                .build()
                .map_err(|tokio_error| ErrorCode::TokioError(format!("{}", tokio_error)))
        }

        type ResultSet = Result<Vec<DataBlock>>;
        fn receive_data_set(runtime: Runtime, interpreter: InterpreterPtr) -> ResultSet {
            use futures::future::TryFutureExt;
            runtime.block_on(
                interpreter
                    .execute()
                    .and_then(|stream| stream.collect::<Result<Vec<DataBlock>>>()),
            )
        }

        use crate::servers::mysql::endpoints::on_query_done as done;
        let output = PlanParser::create(self.ctx.clone())
            .build_from_sql(query)
            .and_then(|built_plan| InterpreterFactory::get(self.ctx.clone(), built_plan))
            .zip(build_runtime())
            // Execute query and get result
            .and_then_tuple(receive_data_set)
            // Push result set to client
            .and_match(done(writer));

        histogram!(
            super::mysql_metrics::METRIC_MYSQL_PROCESSOR_REQUEST_DURATION,
            start.elapsed()
        );

        output
    }

    fn on_init(&mut self, database_name: &str, writer: InitWriter<W>) -> Result<()> {
        log::debug!("Use `{}` for MySQLHandler", database_name);
        match self.ctx.set_current_database(database_name.to_string()) {
            Ok(_) => writer.ok()?,
            Err(error) => {
                log::error!("OnInit Error: {:?}", error);
                writer.error(ErrorKind::ER_UNKNOWN_ERROR, format!("{}", error).as_bytes())?;
            }
        };

        Ok(())
    }
}
>>>>>>> c2cc5952

pub struct MySQLHandler {
    conf: Config,
    cluster: ClusterRef,
    session_manager: SessionManagerRef,
}

impl MySQLHandler {
    pub fn create(conf: Config, cluster: ClusterRef, session_manager: SessionManagerRef) -> Self {
        MySQLHandler {
            conf,
            cluster,
            session_manager,
        }
    }

    pub async fn start(&self, hostname: &str, port: u16) -> Result<RunningServer> {
        let cluster = self.cluster.clone();
        let sessions = self.session_manager.clone();
        let rejected_executor = common_runtime::Runtime::with_worker_threads(1)?;

        let (abort_handle, mut reg) = AbortHandle::new_pair();
        let (stream, listener_addr) = Self::listener_tcp(hostname, port).await?;

        let listener_loop = tokio::spawn(async move {
            let max_sessions = Arc::new(Mutex::new(sessions.max_mysql_sessions()));

            let mut abortable_listener_stream = Abortable::new(stream, reg);

            loop {
                match abortable_listener_stream.next().await {
                    None => break,
                    Some(Err(error)) => log::error!("Unexpected error during process accept[skip]: {}", error),
                    Some(Ok(tcp_stream)) => {
                        let mut locked_max_sessions = max_sessions.lock();

                        if *locked_max_sessions != 0 {
                            *locked_max_sessions -= 1;

                            if let Ok(addr) = tcp_stream.peer_addr() {
                                log::debug!("Received connect from {}", addr);
                            }

                            let session = Session::create(cluster.clone(), sessions.clone());
                            if let Err(error) = Self::accept_session(session, tcp_stream, &max_sessions) {
                                log::error!("Unexpected error during process accept[skip]: {}", error);
                            }
                        } else {
                            if let Ok(addr) = tcp_stream.peer_addr() {
                                log::debug!("Rejected connect from {}", addr);
                            }

                            Self::reject_session(tcp_stream, &rejected_executor);
                        }
                    }
                }
            }
            // TODO: join all session.
        });

        Ok(RunningServer::create(listener_addr, abort_handle, listener_loop))
    }

    async fn listener_tcp(hostname: &str, port: u16) -> Result<(TcpListenerStream, SocketAddr)> {
        let address = format!("{}:{}", hostname, port);
        let listener = tokio::net::TcpListener::bind(address).await?;
        let listener_addr = listener.local_addr()?;
        Ok((TcpListenerStream::new(listener), listener_addr))
    }

    async fn reject_mysql_connection(mut stream: TcpStream) -> Result<()> {
        // Send handshake, packet from msql-srv. Packet[seq = 0]
        stream.write(&vec![
            69, 00, 00, 00, 10, 53, 46, 49, 46, 49, 48, 45, 97, 108,
            112, 104, 97, 45, 109, 115, 113, 108, 45, 112, 114, 111,
            120, 121, 0, 8, 0, 0, 0, 59, 88, 44, 112, 111, 95, 107,
            125, 0, 0, 66, 33, 0, 0, 0, 0, 0, 0, 0, 0, 0, 0, 0, 0,
            0, 0, 0, 62, 111, 54, 94, 87, 122, 33, 47, 107, 77, 125, 78, 0
        ]).await?;
        stream.flush().await?;

        let mut buffer = vec![0; 4];
        stream.read(&mut buffer).await?;

        // Ignore handshake response. Packet[seq = 1]
        let len = u32::from_le_bytes([buffer[0], buffer[1], buffer[2], 0]);
        buffer.resize(len as usize, 0);
        stream.read(&mut buffer).await?;

        // Send error. Packet[seq = 2]
        let mut buffer = vec![0xFF_u8];
        buffer.extend(&(ErrorKind::ER_TOO_MANY_USER_CONNECTIONS as u16).to_le_bytes());
        buffer.extend(&vec![b'#', b'4', b'2', b'0', b'0', b'0']);
        buffer.extend("Rejected MySQL connection. The current accept connection has exceeded mysql_handler_thread_num config".as_bytes());

        let size = buffer.len().to_le_bytes();
        buffer.splice(0..0, [size[0], size[1], size[2], 2].iter().cloned());
        stream.write(&buffer).await?;
        stream.flush().await?;

        Ok(())
    }

    fn reject_session(mut stream: TcpStream, executor: &common_runtime::Runtime) -> Result<ActiveSession> {
        let join_handler = executor.spawn(async move {
            if let Err(error) = MySQLHandler::reject_mysql_connection(stream).await {
                log::error!("Unexpected error occurred during reject connection: {:?}", error);
            }
        });

        Ok(ActiveSession::Rejected(Some(join_handler)))
    }

    fn accept_session(session: Session, stream: TcpStream, max_session: &Arc<Mutex<u64>>) -> Result<ActiveSession> {
        let stream = stream.into_std().map_err_to_code(ErrorCodes::TokioError, || "")?;
        stream.set_nonblocking(false)?;
        let max_session = max_session.clone();
        let join_handler = std::thread::spawn(move || {
            if let Err(error) = MysqlIntermediary::run_on_tcp(session, stream) {
                log::error!("Unexpected error occurred during query execution: {:?}", error);
            };

            *max_session.lock() += 1;
        });
        Ok(ActiveSession::Accepted(Some(join_handler)))
    }
}<|MERGE_RESOLUTION|>--- conflicted
+++ resolved
@@ -9,18 +9,13 @@
 use std::sync::atomic::{AtomicU64, Ordering};
 use std::time::Instant;
 
-<<<<<<< HEAD
 use futures::future::{Either, AbortHandle, Abortable};
 use futures::future::select;
 use futures::future::TryFutureExt;
 use futures::FutureExt;
-=======
 use common_datablocks::DataBlock;
 use common_exception::ErrorCode;
 use common_exception::Result;
-use common_ext::ResultExt;
-use common_ext::ResultTupleExt;
->>>>>>> c2cc5952
 use log::debug;
 use msql_srv::*;
 use threadpool::ThreadPool;
@@ -31,9 +26,7 @@
 use tokio_stream::StreamExt as OtherStreamExt;
 
 use common_arrow::parquet::data_type::AsBytes;
-use common_datablocks::DataBlock;
-use common_exception::{ErrorCodes, ToErrorCodes};
-use common_exception::Result;
+use common_exception::ToErrorCode;
 use common_ext::ResultExt;
 use common_ext::ResultTupleExt;
 use common_infallible::Mutex;
@@ -49,99 +42,7 @@
 use crate::sessions::FuseQueryContextRef;
 use crate::sessions::SessionManagerRef;
 use crate::sql::PlanParser;
-<<<<<<< HEAD
 use tokio_stream::wrappers::TcpListenerStream;
-=======
-
-struct Session {
-    ctx: FuseQueryContextRef,
-}
-
-impl Session {
-    pub fn create(ctx: FuseQueryContextRef) -> Self {
-        Session { ctx }
-    }
-}
-
-impl<W: io::Write> MysqlShim<W> for Session {
-    type Error = ErrorCode;
-
-    fn on_prepare(&mut self, _: &str, writer: StatementMetaWriter<W>) -> Result<()> {
-        writer.error(
-            ErrorKind::ER_UNKNOWN_ERROR,
-            "Prepare is not support in DataFuse.".as_bytes(),
-        )?;
-
-        Ok(())
-    }
-
-    fn on_execute(&mut self, _: u32, _: ParamParser, writer: QueryResultWriter<W>) -> Result<()> {
-        writer.error(
-            ErrorKind::ER_UNKNOWN_ERROR,
-            "Execute is not support in DataFuse.".as_bytes(),
-        )?;
-
-        Ok(())
-    }
-
-    fn on_close(&mut self, _: u32) {
-        unimplemented!()
-    }
-
-    fn on_query(&mut self, query: &str, writer: QueryResultWriter<W>) -> Result<()> {
-        debug!("{}", query);
-        self.ctx.reset().unwrap();
-        let start = Instant::now();
-
-        fn build_runtime() -> Result<Runtime> {
-            tokio::runtime::Builder::new_multi_thread()
-                .enable_all()
-                .build()
-                .map_err(|tokio_error| ErrorCode::TokioError(format!("{}", tokio_error)))
-        }
-
-        type ResultSet = Result<Vec<DataBlock>>;
-        fn receive_data_set(runtime: Runtime, interpreter: InterpreterPtr) -> ResultSet {
-            use futures::future::TryFutureExt;
-            runtime.block_on(
-                interpreter
-                    .execute()
-                    .and_then(|stream| stream.collect::<Result<Vec<DataBlock>>>()),
-            )
-        }
-
-        use crate::servers::mysql::endpoints::on_query_done as done;
-        let output = PlanParser::create(self.ctx.clone())
-            .build_from_sql(query)
-            .and_then(|built_plan| InterpreterFactory::get(self.ctx.clone(), built_plan))
-            .zip(build_runtime())
-            // Execute query and get result
-            .and_then_tuple(receive_data_set)
-            // Push result set to client
-            .and_match(done(writer));
-
-        histogram!(
-            super::mysql_metrics::METRIC_MYSQL_PROCESSOR_REQUEST_DURATION,
-            start.elapsed()
-        );
-
-        output
-    }
-
-    fn on_init(&mut self, database_name: &str, writer: InitWriter<W>) -> Result<()> {
-        log::debug!("Use `{}` for MySQLHandler", database_name);
-        match self.ctx.set_current_database(database_name.to_string()) {
-            Ok(_) => writer.ok()?,
-            Err(error) => {
-                log::error!("OnInit Error: {:?}", error);
-                writer.error(ErrorKind::ER_UNKNOWN_ERROR, format!("{}", error).as_bytes())?;
-            }
-        };
-
-        Ok(())
-    }
-}
->>>>>>> c2cc5952
 
 pub struct MySQLHandler {
     conf: Config,
@@ -256,7 +157,7 @@
     }
 
     fn accept_session(session: Session, stream: TcpStream, max_session: &Arc<Mutex<u64>>) -> Result<ActiveSession> {
-        let stream = stream.into_std().map_err_to_code(ErrorCodes::TokioError, || "")?;
+        let stream = stream.into_std().map_err_to_code(ErrorCode::TokioError, || "")?;
         stream.set_nonblocking(false)?;
         let max_session = max_session.clone();
         let join_handler = std::thread::spawn(move || {
