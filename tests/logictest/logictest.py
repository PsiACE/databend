import abc
import collections
import glob
import os
import re
import time

import six

from log import log
from statistics import global_statistics

supports_labels = ['http', 'mysql', 'clickhouse']

# statement is a statement in sql logic test
state_regex = r"^\s*statement\s+(?P<statement>((?P<ok>OK)|((?P<error>)ERROR\s*(?P<expectError>.*))|(?P<query>QUERY\s*((" \
              r"ERROR\s+(?P<queryError>.*))|(?P<queryOptions>.*)))))$"

result_regex = r"^----\s*(?P<label>.*)?$"
condition_regex = r"^(skipif\s+(?P<skipDatabase>.*))|(onlyif\s+(?P<onlyDatabase>.*))$"


# return the statement type
# `None` represent that the current format is not a statement type
def get_statement_type(line):
    return re.match(state_regex, line, re.MULTILINE | re.IGNORECASE)


def get_result_label(line):
    return re.match(result_regex, line, re.MULTILINE | re.IGNORECASE)


def get_statement_condition(line):
    return re.match(condition_regex, line, re.IGNORECASE)


# return false if the line is not empty
def is_empty_line(line):
    if line.split():
        return False
    return True


# iterate lines over a file and return a iterator
def get_lines(suite_path):
    with open(suite_path, encoding="UTF-8") as reader:
        for line_idx, line in enumerate(reader.readlines()):
            yield line_idx, line.rstrip('\n ')  # keep tab /t


# return a single statement
def get_single_statement(lines):
    statement_lines = []
    for line_idx, line in lines:
        if is_empty_line(line):
            statement = "\n".join(statement_lines)
            return statement
        statement_lines.append(line)
    return "\n".join(statement_lines)


def get_result(lines):
    result_lines = []
    result_label = None
    val = 0
    for line_idx, line in lines:
        val = line_idx
        if line.startswith('\t'):  # tab as empty row in results
            result_lines.append(line)
            continue
        if is_empty_line(line) and result_label is None:
            continue
        if is_empty_line(line) and result_label is not None:
            return result_label, line_idx, "\n".join(result_lines)
        if result_label is not None:
            result_lines.append(line)
        if result_label is None:
            result_label = get_result_label(line)

    if result_label is not None:
        return result_label, val, "\n".join(result_lines)


def parse_token_args(tokens, arg):
    i = 0
    while i < len(tokens):
        if tokens[i].startswith(
                "{}(".format(arg)) and tokens[i].endswith(")") is False:
            tokens[i] = tokens[i] + "," + tokens[i + 1]
            del tokens[i + 1]
            i -= 1
        i += 1


class LogicError(Exception):

    def __init__(self, message, expected):
        self.message = message
        self.expected = expected

    def __str__(self):
        return f"Expected: {self.expected}\nMessage: {self.message}"


class Statement:

    def __init__(self, matched):
        assert matched is not None
        self.matched = matched
        self.label = None
        self.retry = False
        self.query_type = None
        self.expect_error = None
        if matched.group("ok") is not None:
            self.type = "ok"
        elif matched.group("error") is not None:
            self.type = "error"
            self.expect_error = matched.group("expectError")
        elif matched.group("query"):
            self.type = "query"
            if matched.group("queryError"):
                self.query_error = matched.group("queryError")
            else:
                qo = matched.group("queryOptions")
                s = qo.split(" ", 1)
                if len(s) < 1:
                    raise Exception(f"Invalid query options: {qo}")
                if len(s) == 1:
                    if is_empty_line(s[0]):
                        raise Exception(
                            f"Invalid query options, query type should not be empty: {qo}"
                        )
                    self.query_type = s[0]
                    return
                query_type, options = qo.split(" ", 1)

                tokens = options.split(",")
                tokens = [t.strip() for t in tokens]
                parse_token_args(tokens, "label")
                self.query_type = query_type
                for token in tokens:
                    if token.startswith("label(") and token.endswith(")"):
                        trimed = token[len("label("):-1]
                        self.label = trimed.split(",")
                    if token == "retry":
                        self.retry = True

        else:
            raise Exception(f"Unknown statement type {matched.group()}")

    def __str__(self):
        s = f"Statement: {self.type}, type: {self.query_type}"
        if self.type == "query":
            if self.query_type is not None:
                s += f", query_type: {self.query_type}"
                if self.label is not None:
                    s += f", label: {self.label}"
                s += f", retry: {self.retry}"

        return s


class ParsedStatement(
        collections.namedtuple(
            'ParsedStatement',
            ["at_line", "s_type", "suite_name", "text", "results", "runs_on"])):

    def get_fields(self):
        return self._fields

    def __str__(self):
        result = ["", "Parsed Statement"]
        for field in self.get_fields():
            value = str(getattr(self, field))
            if field != 'text':
                result.append(' ' * 4 + '%s: %s,' % (field, value))
            else:
                result.append(' ' * 4 + '%s:' % field)
                result.extend([' ' * 8 + row for row in value.split('\n')])
        return "\n".join(result)


# return all statements in a file
def get_statements(suite_path, suite_name):
    condition_matched = None
    lines = get_lines(suite_path)
    for line_idx, line in lines:
        if is_empty_line(line):
            # empty line or junk lines
            continue

        statement_type = get_statement_type(line)

        if statement_type is None:
            if condition_matched is None:
                condition_matched = get_statement_condition(line)
            continue

        s = Statement(statement_type)
        text = get_single_statement(lines)
        results = []
        runs_on = set(supports_labels)
        if condition_matched is not None:
            if condition_matched.group("skipDatabase") is not None:
                runs_on.remove(condition_matched.group("skipDatabase"))
            if condition_matched.group("onlyDatabase") is not None:
                runs_on = {
                    x for x in runs_on
                    if x == condition_matched.group("onlyDatabase")
                }
            condition_matched = None
        log.debug("runs_on: {}".format(runs_on))
        if s.type == "query" and s.query_type is not None:
            # Here we use labels to figure out number of results
            # Must have a default results (without any label)
            # One more label means an addion results
            result_count = 1
            if s.label is not None:
                result_count = len(s.label) + 1
            for i in range(result_count):
                results.append(get_result(lines))
        yield ParsedStatement(line_idx + 1, s, suite_name, text, results,
                              runs_on)


def format_value(vals, val_num):
    row = len(vals) // val_num
    width = len(str(vals[0])) + 2
    for i in range(len(vals)):
        width = max(width, len(vals[i]) + 2)
    table = ""
    for i in range(row):
        ans = []
        for j in range(val_num):
            ans.append('{: >{w}}'.format(str(vals[i * val_num + j]), w=width))
        table += "".join(ans)
        table += "\n"
    return table


def safe_execute(method, *info):
    try:
        return method()
    except Exception as e:
        collected = "\n".join([str(e)] + [str(el) for el in info])
        raise RuntimeError("Failed to execute. Collected info: %s" % collected)


# factory class to abstract runtime interface
@six.add_metaclass(abc.ABCMeta)
class SuiteRunner(object):

    def __init__(self, kind, args):
        self.label = None
        self.retry_time = 3
        self.driver = None
        self.path = "./suites/"
        self.statement_files = []
        self.kind = kind
        self.show_query_on_execution = True
        self.on_error_return = False
        self.dir = dir
        self.args = args

    # return all files under the path
    # format: a list of file absolute path and name(relative path)
    def fetch_files(self):
        log.debug(f"Skip test file list {self.args.skip}")
        skips = self.args.skip

        if type(skips) is str:
            skips = skips.split(",")

        for filename in glob.iglob(f'{self.path}/**', recursive=True):
            if os.path.isfile(filename):
                base_name = os.path.basename(filename)
                dirs = os.path.dirname(filename).split('/')

                if self.args.skip_dir and any(
                        s in dirs for s in self.args.skip_dir):
                    continue

                if self.args.run_dir and not any(s in dirs
                                                 for s in self.args.run_dir):
                    continue

                if self.args.skip and any(
                    [re.search(r, base_name) for r in skips]):
                    log.info(f"Skip test file {filename}")
                    continue

                if not self.args.pattern or any(
                    [re.search(r, base_name) for r in self.args.pattern]):
                    self.statement_files.append(
                        (filename, os.path.relpath(filename, self.path)))

        self.statement_files.sort()

    def execute(self):
        for i in range(0, self.args.test_runs):
            # batch execute use single session
            if callable(getattr(self, "batch_execute")):
                # case batch
                for (file_path, suite_name) in self.statement_files:
                    self.suite_now = suite_name
                    log.info(
                        f"Run query with the same session every suite file, suite file path:{file_path}"
                    )
                    statement_list = list()
                    for state in get_statements(file_path, suite_name):
                        statement_list.append(state)

                    try:
                        self.batch_execute(statement_list)
                    except Exception as e:
                        log.warning(
                            f"Get exception when running suite {suite_name}")
                        global_statistics.add_failed(self.kind, self.suite_now,
                                                     e)
                        continue
            else:
                raise RuntimeError(
                    f"batch_execute is not implement in runner {self.kind}")

    def execute_statement(self, statement):
        if self.kind not in statement.runs_on:
            log.debug(
                f"Skip execute statement with {self.kind} SuiteRunner, only runs on {statement.runs_on}"
            )
            return
        if self.show_query_on_execution:
            log.debug(
                f"executing statement, type {statement.s_type.type}\n{statement.text}\n"
            )
        start = time.perf_counter()
        if statement.s_type.type == "query":
            self.assert_execute_query(statement)
        elif statement.s_type.type == "error":
            self.assert_execute_error(statement)
        elif statement.s_type.type == "ok":
            self.assert_execute_ok(statement)
        else:
            raise Exception("Unknown statement type")
        end = time.perf_counter()
        time_cost = end - start
        global_statistics.add_perf(self.kind, self.suite_now, statement.text,
                                   time_cost)

    # expect the query just return ok
    def assert_execute_ok(self, statement):
        actual = safe_execute(lambda: self.execute_ok(statement.text),
                              statement)
        if actual is not None:
            raise LogicError(
                message=str(statement),
                expected=
                "statement ok must get success response, not error code in response"
            )

    def assert_query_equal(self, f, resultset, statement):
        # use join after split instead of strip
        compare_f = "".join(f.split())
        compare_result = "".join(resultset[2].split())
        if compare_f != compare_result:
            raise LogicError(message="\n Expected:\n{}\n Actual:\n{}\n Statement:{}\n Start " \
                                            "Line: {}, Result Label: {}".format(resultset[2].rstrip(),
                                                                                f.rstrip(),
                                                                                str(statement), resultset[1],
                                                                                resultset[0].group("label")),
                            expected="statement query must get result equal to expected")

    def assert_execute_query(self, statement):
        if statement.s_type.query_type == "skipped":
            log.debug(f"{statement.text} statement is skipped")
            return
        actual = safe_execute(lambda: self.execute_query(statement), statement)
        try:
            f = format_value(actual, len(statement.s_type.query_type))
        except Exception:
<<<<<<< HEAD
            raise LogicError(
                message=f"{statement} statement type is query but get no result"
            )

=======
            raise LogicError(message = f"{statement} statement type is query but get no result", expected="query get result")
        
>>>>>>> 0a076c53
        if statement.results is None or len(statement.results) == 0:
            raise LogicError(message=f"No result found {statement}", expected="query get result")
        hasResult = False
        for resultset in statement.results:
            if resultset[0].group("label") is not None and resultset[0].group(
                    "label") == self.kind:
                self.assert_query_equal(f, resultset, statement)
                hasResult = True
        if not hasResult:
            for resultset in statement.results:
                if resultset[0].group("label") is None or len(
                        resultset[0].group("label")) == 0:
                    self.assert_query_equal(f, resultset, statement)
                    hasResult = True
        if not hasResult:
            raise LogicError(message=f"No result found {statement}", expected="query get result")

    # expect the query just return error
    def assert_execute_error(self, statement):
        actual = safe_execute(lambda: self.execute_error(statement.text),
                              statement)
        if actual is None:
            raise Exception("Expected error but got none")
        match = re.search(statement.s_type.expect_error, actual.msg)
        if match is None:
            raise LogicError(
                message=
                f"statement {str(statement)}, expect error regex {statement.s_type.expect_error}, found {actual}",
                expected=
                f"statement error must get error message in expected string")

    def run_sql_suite(self):
        log.info(
            f"run_sql_suite for {self.kind} on base {os.path.abspath(self.path)}"
        )
        self.fetch_files()
        self.execute()

    def set_label(self, label):
        self.label = label

    def set_driver(self, driver):
        self.driver = driver<|MERGE_RESOLUTION|>--- conflicted
+++ resolved
@@ -377,15 +377,8 @@
         try:
             f = format_value(actual, len(statement.s_type.query_type))
         except Exception:
-<<<<<<< HEAD
-            raise LogicError(
-                message=f"{statement} statement type is query but get no result"
-            )
-
-=======
             raise LogicError(message = f"{statement} statement type is query but get no result", expected="query get result")
         
->>>>>>> 0a076c53
         if statement.results is None or len(statement.results) == 0:
             raise LogicError(message=f"No result found {statement}", expected="query get result")
         hasResult = False
