--- conflicted
+++ resolved
@@ -116,12 +116,8 @@
 
 #[async_trait::async_trait]
 pub trait ToReadDataSourcePlan {
-<<<<<<< HEAD
+    /// Real read_plan to access partitions/push_downs
     async fn read_plan(
-=======
-    /// Real read_plan to access partitions/push_downs
-    fn read_plan(
->>>>>>> 18dbf54f
         &self,
         ctx: DatabendQueryContextRef,
         push_downs: Option<Extras>,
@@ -135,13 +131,7 @@
         ctx: DatabendQueryContextRef,
         push_downs: Option<Extras>,
     ) -> Result<ReadDataSourcePlan> {
-<<<<<<< HEAD
-        let (statistics, parts) = self
-            .read_partitions(io_ctx, push_downs.clone(), partition_num_hint)
-            .await?;
-=======
-        let (statistics, parts) = self.read_partitions(ctx, push_downs.clone())?;
->>>>>>> 18dbf54f
+        let (statistics, parts) = self.read_partitions(ctx, push_downs.clone()).await?;
         let table_info = self.get_table_info();
         let description = get_description(table_info, &statistics);
 
