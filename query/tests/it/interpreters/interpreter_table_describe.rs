--- conflicted
+++ resolved
@@ -45,7 +45,6 @@
         let stream = executor.execute(None).await?;
         let result = stream.try_collect::<Vec<_>>().await?;
         let expected = vec![
-<<<<<<< HEAD
             "+-------+----------+------+---------+-------+",
             "| Field | Type     | Null | Default | Extra |",
             "+-------+----------+------+---------+-------+",
@@ -53,7 +52,7 @@
             "| b     | INT      | NO   | 0       |       |",
             "| c     | VARCHAR  | NO   |         |       |",
             "| d     | SMALLINT | NO   | 0       |       |",
-            "| e     | DATE16   | NO   | 0       |       |",
+            "| e     | DATE     | NO   | 0       |       |",
             "+-------+----------+------+---------+-------+",
         ];
         common_datablocks::assert_blocks_sorted_eq(expected, result.as_slice());
@@ -75,19 +74,8 @@
             "| b     | INT      | NO   | 0       |       |",
             "| c     | VARCHAR  | NO   |         |       |",
             "| d     | SMALLINT | NO   | 0       |       |",
-            "| e     | DATE16   | NO   | 0       |       |",
+            "| e     | DATE     | NO   | 0       |       |",
             "+-------+----------+------+---------+-------+",
-=======
-            "+-------+----------+------+---------+",
-            "| Field | Type     | Null | Default |",
-            "+-------+----------+------+---------+",
-            "| a     | BIGINT   | NO   | 0       |",
-            "| b     | INT      | NO   | 0       |",
-            "| c     | VARCHAR  | NO   |         |",
-            "| d     | SMALLINT | NO   | 0       |",
-            "| e     | DATE     | NO   | 0       |",
-            "+-------+----------+------+---------+",
->>>>>>> 9e20e2f6
         ];
         common_datablocks::assert_blocks_sorted_eq(expected, result.as_slice());
     }
