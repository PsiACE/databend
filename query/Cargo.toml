--- conflicted
+++ resolved
@@ -21,12 +21,8 @@
 default = ["simd"]
 simd = ["common-arrow/simd"]
 tokio-console = ["common-tracing/console", "common-base/tracing"]
-<<<<<<< HEAD
-memory-profiling = ["common-mem-allocator/memory-profiling", "tempfile"]
-hive = ["common-hive-meta-store"]
-=======
 memory-profiling = ["common-base/memory-profiling", "tempfile"]
->>>>>>> eb9f43c9
+hive = ["common-hive-meta-store", "thrift"]
 
 [dependencies]
 # Workspace dependencies
@@ -40,11 +36,7 @@
 common-exception = { path = "../common/exception" }
 common-functions = { path = "../common/functions" }
 common-grpc = { path = "../common/grpc" }
-<<<<<<< HEAD
 common-hive-meta-store = { path = "../common/hive-meta-store", optional = true }
-common-infallible = { path = "../common/infallible" }
-=======
->>>>>>> eb9f43c9
 common-io = { path = "../common/io" }
 common-macros = { path = "../common/macros" }
 common-management = { path = "../common/management" }
@@ -115,7 +107,7 @@
 tempfile = { version = "3.3.0", optional = true }
 thiserror = "1.0.30"
 threadpool = "1.8.1"
-thrift = "0.15"
+thrift = { version = "0.15", optional = true }
 time = "0.3.9"
 tokio-rustls = "0.23.3"
 tokio-stream = { version = "0.1.8", features = ["net"] }
