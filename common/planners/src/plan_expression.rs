--- conflicted
+++ resolved
@@ -24,13 +24,9 @@
 use common_exception::ErrorCode;
 use common_exception::Result;
 use common_functions::aggregates::AggregateFunctionFactory;
-use common_functions::aggregates::AggregateFunctionRef;
-<<<<<<< HEAD
-use lazy_static::lazy_static;
-=======
+use common_functions::aggregates::AggregateFunctionRef
 use common_functions::scalars::FunctionFactory;
 use once_cell::sync::Lazy;
->>>>>>> b712e6dc
 
 use crate::plan_expression_common::ExpressionDataTypeVisitor;
 use crate::ExpressionVisitor;
@@ -236,14 +232,6 @@
         })
     }
 
-<<<<<<< HEAD
-    // TODO
-    pub fn nullable(&self, _input_schema: &DataSchemaRef) -> Result<bool> {
-        Ok(false)
-    }
-
-    pub fn to_subquery_type(subquery_plan: &PlanNode) -> DataType {
-=======
     pub fn nullable(&self, input_schema: &DataSchemaRef) -> Result<bool> {
         Ok(self.to_data_type_and_nullable(input_schema)?.is_nullable())
     }
@@ -259,7 +247,6 @@
     }
 
     pub fn to_subquery_type(subquery_plan: &PlanNode) -> DataTypeAndNullable {
->>>>>>> b712e6dc
         let subquery_schema = subquery_plan.schema();
         // TODO: This may be wrong.
         let mut is_nullable = false;
@@ -305,87 +292,15 @@
     }
 
     pub fn to_data_type(&self, input_schema: &DataSchemaRef) -> Result<DataType> {
-<<<<<<< HEAD
-        let visitor = ExpressionDataTypeVisitor::create(input_schema.clone());
-        visitor.visit(self)?.finalize()
-=======
         Ok(self
             .to_data_type_and_nullable(input_schema)?
             .data_type()
             .clone())
     }
 
-    pub fn to_data_type_and_nullable(
-        &self,
-        input_schema: &DataSchemaRef,
-    ) -> Result<DataTypeAndNullable> {
-        match self {
-            Expression::Alias(_, expr) => expr.to_data_type_and_nullable(input_schema),
-            Expression::Column(s) => Ok(input_schema
-                .field_with_name(s)?
-                .data_type_and_nullable()
-                .clone()),
-            Expression::QualifiedColumn(_) => Err(ErrorCode::LogicalError(
-                "QualifiedColumn should be resolve in analyze.",
-            )),
-            Expression::Literal { data_type, .. } => {
-                Ok(DataTypeAndNullable::create(data_type, true))
-            }
-            Expression::Subquery { query_plan, .. } => Ok(Self::to_subquery_type(query_plan)),
-            Expression::ScalarSubquery { query_plan, .. } => {
-                Ok(Self::to_scalar_subquery_type(query_plan))
-            }
-            Expression::BinaryExpression { op, left, right } => {
-                let arguments = vec![
-                    left.to_data_type_and_nullable(input_schema)?,
-                    right.to_data_type_and_nullable(input_schema)?,
-                ];
-
-                let func = FunctionFactory::instance().get(op, &arguments)?;
-                Ok(DataTypeAndNullable::create(
-                    &func.return_type(&arguments)?,
-                    func.nullable(&arguments)?,
-                ))
-            }
-
-            Expression::UnaryExpression { op, expr } => {
-                let arguments = vec![expr.to_data_type_and_nullable(input_schema)?];
-                let func = FunctionFactory::instance().get(op, &arguments)?;
-                Ok(DataTypeAndNullable::create(
-                    &func.return_type(&arguments)?,
-                    func.nullable(&arguments)?,
-                ))
-            }
-
-            Expression::ScalarFunction { op, args } => {
-                let mut arguments = Vec::with_capacity(args.len());
-                for arg in args {
-                    arguments.push(arg.to_data_type_and_nullable(input_schema)?);
-                }
-
-                let func = FunctionFactory::instance().get(op, &arguments)?;
-                Ok(DataTypeAndNullable::create(
-                    &func.return_type(&arguments)?,
-                    func.nullable(&arguments)?,
-                ))
-            }
-            Expression::AggregateFunction { .. } => {
-                let func = self.to_aggregate_function(input_schema)?;
-                Ok(DataTypeAndNullable::create(
-                    &func.return_type()?,
-                    func.nullable(input_schema)?,
-                ))
-            }
-            Expression::Wildcard => Result::Err(ErrorCode::IllegalDataType(
-                "Wildcard expressions are not valid to get return type",
-            )),
-            Expression::Cast { data_type, expr } => Ok(DataTypeAndNullable::create(
-                data_type,
-                expr.to_data_type_and_nullable(input_schema)?.is_nullable(),
-            )),
-            Expression::Sort { expr, .. } => expr.to_data_type_and_nullable(input_schema),
-        }
->>>>>>> b712e6dc
+    pub fn to_data_type_and_nullable(&self, input_schema: &DataSchemaRef) -> Result<DataTypeAndNullable> {
+        let visitor = ExpressionDataTypeVisitor::create(input_schema.clone());
+        visitor.visit(self)?.finalize()
     }
 
     pub fn to_aggregate_function(&self, schema: &DataSchemaRef) -> Result<AggregateFunctionRef> {
@@ -458,7 +373,7 @@
             Expression::Subquery { name, .. } => write!(f, "subquery({})", name),
             Expression::ScalarSubquery { name, .. } => write!(f, "scalar subquery({})", name),
             Expression::BinaryExpression { op, left, right } => {
-                write!(f, "({:?} {} {:?})", left, op, right,)
+                write!(f, "({:?} {} {:?})", left, op, right, )
             }
 
             Expression::UnaryExpression { op, expr } => {
@@ -472,7 +387,7 @@
                     if i > 0 {
                         write!(f, ", ")?;
                     }
-                    write!(f, "{:?}", args[i],)?;
+                    write!(f, "{:?}", args[i], )?;
                 }
                 write!(f, ")")
             }
