// Copyright 2021 Datafuse Labs.
//
// Licensed under the Apache License, Version 2.0 (the "License");
// you may not use this file except in compliance with the License.
// You may obtain a copy of the License at
//
//     http://www.apache.org/licenses/LICENSE-2.0
//
// Unless required by applicable law or agreed to in writing, software
// distributed under the License is distributed on an "AS IS" BASIS,
// WITHOUT WARRANTIES OR CONDITIONS OF ANY KIND, either express or implied.
// See the License for the specific language governing permissions and
// limitations under the License.

use crate::error::Result;
use crate::Operator;
use crate::Reader;

<<<<<<< HEAD
/// `Write` will write data to the underlying storage.
#[async_trait]
pub trait Write<S: Send + Sync>: Send + Sync {
    async fn write(&self, r: Reader, args: &WriteBuilder<S>) -> Result<usize> {
        let (_, _) = (r, args);
        unimplemented!()
    }
}

pub struct WriteBuilder<S> {
    s: Arc<S>,
=======
pub struct OpWrite {
    op: Operator,
>>>>>>> 2045afa3

    pub path: String,
    pub size: u64,
}

<<<<<<< HEAD
impl<S> WriteBuilder<S> {
    pub fn new(s: Arc<S>, path: &str, size: u64) -> Self {
        Self {
            s,
=======
impl OpWrite {
    pub fn new(op: Operator, path: &str, size: u64) -> Self {
        Self {
            op,
>>>>>>> 2045afa3
            path: path.to_string(),
            size,
        }
    }

<<<<<<< HEAD
impl<S: Write<S>> WriteBuilder<S> {
=======
>>>>>>> 2045afa3
    pub async fn run(&mut self, r: Reader) -> Result<usize> {
        self.op.inner().write(r, self).await
    }
}<|MERGE_RESOLUTION|>--- conflicted
+++ resolved
@@ -16,47 +16,22 @@
 use crate::Operator;
 use crate::Reader;
 
-<<<<<<< HEAD
-/// `Write` will write data to the underlying storage.
-#[async_trait]
-pub trait Write<S: Send + Sync>: Send + Sync {
-    async fn write(&self, r: Reader, args: &WriteBuilder<S>) -> Result<usize> {
-        let (_, _) = (r, args);
-        unimplemented!()
-    }
-}
-
-pub struct WriteBuilder<S> {
-    s: Arc<S>,
-=======
 pub struct OpWrite {
     op: Operator,
->>>>>>> 2045afa3
 
     pub path: String,
     pub size: u64,
 }
 
-<<<<<<< HEAD
-impl<S> WriteBuilder<S> {
-    pub fn new(s: Arc<S>, path: &str, size: u64) -> Self {
-        Self {
-            s,
-=======
 impl OpWrite {
     pub fn new(op: Operator, path: &str, size: u64) -> Self {
         Self {
             op,
->>>>>>> 2045afa3
             path: path.to_string(),
             size,
         }
     }
 
-<<<<<<< HEAD
-impl<S: Write<S>> WriteBuilder<S> {
-=======
->>>>>>> 2045afa3
     pub async fn run(&mut self, r: Reader) -> Result<usize> {
         self.op.inner().write(r, self).await
     }
