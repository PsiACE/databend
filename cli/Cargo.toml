--- conflicted
+++ resolved
@@ -41,12 +41,7 @@
 pretty_assertions = "0.7"
 tempfile = "3.2.0"
 assert_cmd = "2.0.0"
-<<<<<<< HEAD
-predicates = "2.0.1"
-serial_test = "*"
-=======
 predicates = "2.0.2"
->>>>>>> 518372fc
 
 [build-dependencies]
 common-building = {path = "../common/building"}